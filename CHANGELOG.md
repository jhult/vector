
# Changelog for Vector v0.4.0-dev

All notable changes to this project will be documented in this file.

The format is based on [Keep a Changelog](http://keepachangelog.com/en/1.0.0/)
and this project adheres to [Semantic Versioning](http://semver.org/spec/v2.0.0.html).

## v0.4.0-dev

### Added

- [configuration] Added `--dry-run` and `--healthchecks-only` options [#233]
- aws_s3: Add `filename_extension` options.
- aws_cloudwatch_logs: `stream_name` now accepts `{{key}}` synatx for extracting values from events.
- aws_cloudwatch_logs: retry support added and more stablity improvements
- coercer: New transform to convert fields into specified types.
- file source: `data_dir` now falls back to global `data_dir` option if not specified
- aws_kinesis_streams: Added configurable partition keys
<<<<<<< HEAD
- journald: New source to read in logs from journald
=======
- topology: Added ability to disable individual sink healthchecks
>>>>>>> 95a19e1f

### Changed

- [configuration] Empty inputs are treated as errors instead of warnings [#506]
- aws_cloudwatch_logs: Now partitions events by `log_group`/`log_stream`.
- All sinks now return structured events instead of flattened events.
- elasticsearch: `doc_type` is now optional defaulting to `_doc_`.

### Deprecated

### Fixed

- aws_s3: Fixed #517 and trailing slash issues with the generated key.
- aws_cloudwatch_logs: Fixes #586 and now dynamically creates streams if they do not exist.
- topology: Reloading a configuration which removes both a sink and its source now works (#681). 

### Removed

### Security

## v0.3.X

The CHANGELOG for v0.3.X releases can be found in the [v0.3 branch](https://github.com/timberio/vector/blob/v0.3/CHANGELOG.md).<|MERGE_RESOLUTION|>--- conflicted
+++ resolved
@@ -17,11 +17,8 @@
 - coercer: New transform to convert fields into specified types.
 - file source: `data_dir` now falls back to global `data_dir` option if not specified
 - aws_kinesis_streams: Added configurable partition keys
-<<<<<<< HEAD
 - journald: New source to read in logs from journald
-=======
 - topology: Added ability to disable individual sink healthchecks
->>>>>>> 95a19e1f
 
 ### Changed
 
